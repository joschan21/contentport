import { db } from '@/db'
import { betterAuth } from 'better-auth'
import { drizzleAdapter } from 'better-auth/adapters/drizzle'
import { createAuthMiddleware, oAuthProxy } from 'better-auth/plugins'
import { PostHog } from 'posthog-node'

const client = new PostHog(process.env.NEXT_PUBLIC_POSTHOG_KEY!, {
  host: 'https://eu.i.posthog.com',
})

const database = drizzleAdapter(db, { provider: 'pg' })

const getTrustedOrigins = () => {
  const origins = new Set<string>()
  const add = (v?: string) => v && origins.add(v)

  const toOrigin = (host?: string) =>
    host?.startsWith('http') ? host : host ? `https://${host}` : undefined
  const toWWWOrigin = (host?: string) =>
    host?.startsWith('http') ? host : host ? `https://www.${host}` : undefined

  add(process.env.BETTER_AUTH_URL)

  add(toOrigin(process.env.VERCEL_BRANCH_URL))
  add(toOrigin(process.env.VERCEL_URL))
  add(toWWWOrigin(process.env.VERCEL_BRANCH_URL))
  add(toWWWOrigin(process.env.VERCEL_URL))

  add('https://www.contentport.io') // prod
  add('https://www.staging.contentport.io') // prod
  add('http://localhost:3000') // local dev
  return Array.from(origins)
}

export const auth = betterAuth({
  baseURL: process.env.BETTER_AUTH_URL,
  trustedOrigins: getTrustedOrigins(),
  databaseHooks: {
    user: {
      create: {
        after: async (user) => {
          client.capture({
            distinctId: user.id,
            event: 'user_signed_up',
            properties: {
              email: user.email,
            },
          })

          await client.shutdown()
        },
      },
    },
  },
  account: {
    accountLinking: {
      enabled: true,
    },
  },
  user: {
    additionalFields: {
      plan: { type: 'string', defaultValue: 'free' },
      stripeId: { type: 'string', defaultValue: null, required: false },
      hadTrial: { type: 'boolean', defaultValue: false, required: true },
      isAdmin: { type: 'boolean', defaultValue: false, required: false },
    },
  },
  database,
  socialProviders: {
    google: {
      clientId: process.env.GOOGLE_CLIENT_ID as string,
      clientSecret: process.env.GOOGLE_CLIENT_SECRET as string,
    },
    twitter: {
      clientId: process.env.TWITTER_CLIENT_ID as string,
      clientSecret: process.env.TWITTER_CLIENT_SECRET as string,
      scope: [
        'tweet.read',
        'tweet.write',
        'users.read',
        'offline.access',
        'block.read',
        'follows.read',
        'media.write',
      ],
    },
  },
  advanced: {
    defaultCookieAttributes: {
      httpOnly: true,
      sameSite: 'lax',
      secure: true,
    },
  },
  hooks: {
    after: createAuthMiddleware(async (ctx) => {
      const session = ctx.context.newSession
<<<<<<< HEAD

=======
>>>>>>> 8b082c19
      if (session) {
        ctx.redirect('/studio')
      } else {
        ctx.redirect('/')
      }
    }),
  },
})<|MERGE_RESOLUTION|>--- conflicted
+++ resolved
@@ -95,10 +95,6 @@
   hooks: {
     after: createAuthMiddleware(async (ctx) => {
       const session = ctx.context.newSession
-<<<<<<< HEAD
-
-=======
->>>>>>> 8b082c19
       if (session) {
         ctx.redirect('/studio')
       } else {

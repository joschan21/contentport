import { db } from '@/db'
import { betterAuth } from 'better-auth'
import { drizzleAdapter } from 'better-auth/adapters/drizzle'
import { oAuthProxy } from 'better-auth/plugins'
import { PostHog } from 'posthog-node'
import { oAuthProxy } from 'better-auth/plugins'

const client = new PostHog(process.env.NEXT_PUBLIC_POSTHOG_KEY!, {
  host: 'https://eu.i.posthog.com',
})

const database = drizzleAdapter(db, { provider: 'pg' })

const getTrustedOrigins = () => {
  const origins = new Set<string>()
  const add = (v?: string) => v && origins.add(v)
<<<<<<< HEAD
  const toOrigin = (host?: string) =>
    host?.startsWith('http') ? host : host ? `https://www.${host}` : undefined

  add(process.env.BETTER_AUTH_URL) // current deployment origin
  add(toOrigin(process.env.VERCEL_BRANCH_URL)) // preview branch URL (if any)
  add(toOrigin(process.env.VERCEL_URL)) // deployment URL
=======

  const toOrigin = (host?: string) =>
    host?.startsWith('http') ? host : host ? `https://${host}` : undefined
  const toWWWOrigin = (host?: string) =>
    host?.startsWith('http') ? host : host ? `https://www.${host}` : undefined

  add(process.env.BETTER_AUTH_URL)

  add(toOrigin(process.env.VERCEL_BRANCH_URL))
  add(toOrigin(process.env.VERCEL_URL))
  add(toWWWOrigin(process.env.VERCEL_BRANCH_URL))
  add(toWWWOrigin(process.env.VERCEL_URL))

>>>>>>> a2f5499a
  add('https://www.contentport.io') // prod
  add('http://localhost:3000') // local dev
  return Array.from(origins)
}

export const auth = betterAuth({
  baseURL: process.env.BETTER_AUTH_URL,
  trustedOrigins: getTrustedOrigins(),
<<<<<<< HEAD
  plugins: [
    oAuthProxy({
      productionURL: 'https://www.contentport.io',
      currentURL: process.env.BETTER_AUTH_URL,
    }),
  ],
=======
  plugins:
    process.env.NODE_ENV === 'production'
      ? [
          oAuthProxy({
            productionURL: 'https://www.contentport.io',
            currentURL: process.env.BETTER_AUTH_URL,
          }),
        ]
      : [],
>>>>>>> a2f5499a
  databaseHooks: {
    user: {
      create: {
        after: async (user) => {
          client.capture({
            distinctId: user.id,
            event: 'user_signed_up',
            properties: {
              email: user.email,
            },
          })

          await client.shutdown()
        },
      },
    },
  },
  account: {
    accountLinking: {
      enabled: true,
    },
  },
  user: {
    additionalFields: {
      plan: { type: 'string', defaultValue: 'free' },
      stripeId: { type: 'string', defaultValue: null, required: false },
      hadTrial: { type: 'boolean', defaultValue: false, required: true },
    },
  },
  session: {
    cookieCache: {
      enabled: true,
      maxAge: 5 * 60,
    },
  },
  database,
  socialProviders: {
    google: {
      clientId: process.env.GOOGLE_CLIENT_ID as string,
      clientSecret: process.env.GOOGLE_CLIENT_SECRET as string,
<<<<<<< HEAD
      redirectURI: 'https://www.contentport.io/api/auth/callback/google',
=======
      redirectURI:
        process.env.NODE_ENV === 'production'
          ? 'https://www.contentport.io/api/auth/callback/google'
          : undefined,
>>>>>>> a2f5499a
    },
    twitter: {
      clientId: process.env.TWITTER_CLIENT_ID as string,
      clientSecret: process.env.TWITTER_CLIENT_SECRET as string,
      scope: [
        'tweet.read',
        'tweet.write',
        'users.read',
        'offline.access',
        'block.read',
        'follows.read',
        'media.write',
      ],
    },
  },
  advanced: {
    defaultCookieAttributes: {
      httpOnly: true,
      sameSite: 'lax',
      secure: true,
    },
  },
  // hooks: {
  //   after: createAuthMiddleware(async (ctx) => {
  //     const session = ctx.context.newSession

  //     if (session) {
  //       ctx.redirect('/studio')
  //     } else {
  //       ctx.redirect('/')
  //     }
  //   }),
  // },
})<|MERGE_RESOLUTION|>--- conflicted
+++ resolved
@@ -14,14 +14,6 @@
 const getTrustedOrigins = () => {
   const origins = new Set<string>()
   const add = (v?: string) => v && origins.add(v)
-<<<<<<< HEAD
-  const toOrigin = (host?: string) =>
-    host?.startsWith('http') ? host : host ? `https://www.${host}` : undefined
-
-  add(process.env.BETTER_AUTH_URL) // current deployment origin
-  add(toOrigin(process.env.VERCEL_BRANCH_URL)) // preview branch URL (if any)
-  add(toOrigin(process.env.VERCEL_URL)) // deployment URL
-=======
 
   const toOrigin = (host?: string) =>
     host?.startsWith('http') ? host : host ? `https://${host}` : undefined
@@ -35,7 +27,6 @@
   add(toWWWOrigin(process.env.VERCEL_BRANCH_URL))
   add(toWWWOrigin(process.env.VERCEL_URL))
 
->>>>>>> a2f5499a
   add('https://www.contentport.io') // prod
   add('http://localhost:3000') // local dev
   return Array.from(origins)
@@ -44,14 +35,6 @@
 export const auth = betterAuth({
   baseURL: process.env.BETTER_AUTH_URL,
   trustedOrigins: getTrustedOrigins(),
-<<<<<<< HEAD
-  plugins: [
-    oAuthProxy({
-      productionURL: 'https://www.contentport.io',
-      currentURL: process.env.BETTER_AUTH_URL,
-    }),
-  ],
-=======
   plugins:
     process.env.NODE_ENV === 'production'
       ? [
@@ -61,7 +44,6 @@
           }),
         ]
       : [],
->>>>>>> a2f5499a
   databaseHooks: {
     user: {
       create: {
@@ -102,14 +84,10 @@
     google: {
       clientId: process.env.GOOGLE_CLIENT_ID as string,
       clientSecret: process.env.GOOGLE_CLIENT_SECRET as string,
-<<<<<<< HEAD
-      redirectURI: 'https://www.contentport.io/api/auth/callback/google',
-=======
       redirectURI:
         process.env.NODE_ENV === 'production'
           ? 'https://www.contentport.io/api/auth/callback/google'
           : undefined,
->>>>>>> a2f5499a
     },
     twitter: {
       clientId: process.env.TWITTER_CLIENT_ID as string,

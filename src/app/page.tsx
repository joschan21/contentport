<<<<<<< HEAD
import { Icons } from '@/components/icons'
import GitHubStarButton from '@/components/ui/github-star-button'
import { cn } from '@/lib/utils'
import MuxPlayer from '@mux/mux-player-react'
import { Menu } from 'lucide-react'
import Link from 'next/link'
import { Testimonials } from './_components/testimonials-lazy'
import { DuolingoAuthButtonServer } from './_components/duolingo-auth-button-server'
=======
'use client'

import MuxPlayer from '@mux/mux-player-react'
import dynamic from 'next/dynamic'
import Link from 'next/link'
import Navbar from '@/components/navbar'
import DuolingoButton from '@/components/ui/duolingo-button'

const Testimonials = dynamic(
  () => import('@/app/testimonials').then((mod) => ({ default: mod.Testimonials })),
  { ssr: false },
)
>>>>>>> 4d2b9445

const Page = () => {
  return (
    <>
      <section className="bg-gray-100">
        <div className="relative max-w-7xl mx-auto">
<<<<<<< HEAD
          <header className="absolute inset-x-0 top-0 z-50">
            <nav
              aria-label="Global"
              className="flex items-center justify-between p-6 lg:px-8"
            >
              <div className="flex lg:flex-1">
                <a href="#" className="-m-1.5 p-1.5 flex items-center gap-1.5">
                  <Icons.logo className="size-5" />
                  <span className="font-medium">contentport</span>
                </a>
              </div>
              <div className="flex lg:hidden">
                <button
                  type="button"
                  className="-m-2.5 inline-flex items-center justify-center rounded-md p-2.5 text-gray-700"
                >
                  <span className="sr-only">Open main menu</span>
                  <Menu aria-hidden="true" className="size-6" />
                </button>
              </div>
              <div className="hidden lg:flex gap-4 lg:flex-1 lg:justify-end">
                <div className="flex gap-2 items-center">
                  <GitHubStarButton
                    className="whitespace-nowrap"
                    repo="joschan21/contentport"
                  />

                  <DuolingoAuthButtonServer
                    childrenVariants={{
                      authenticated: 'Open Studio',
                      fallback: 'Get Started',
                    }}
                  />
                </div>
              </div>
            </nav>
          </header>
=======
          <Navbar />
>>>>>>> 4d2b9445
        </div>

        <div className="relative isolate pt-14">
          <div
            aria-hidden="true"
            className="absolute inset-x-0 -top-40 -z-10 transform-gpu overflow-hidden blur-3xl sm:-top-80"
          >
            <div
              style={{
                clipPath:
                  'polygon(74.1% 44.1%, 100% 61.6%, 97.5% 26.9%, 85.5% 0.1%, 80.7% 2%, 72.5% 32.5%, 60.2% 62.4%, 52.4% 68.1%, 47.5% 58.3%, 45.2% 34.5%, 27.5% 76.7%, 0.1% 64.9%, 17.9% 100%, 27.6% 76.8%, 76.1% 97.7%, 74.1% 44.1%)',
              }}
              className="relative left-[calc(50%-11rem)] aspect-1155/678 w-144.5 -translate-x-1/2 rotate-30 bg-linear-to-tr from-[#ff80b5] to-[#9089fc] opacity-30 sm:left-[calc(50%-30rem)] sm:w-288.75"
            />
          </div>
          <div className="py-24 sm:pt-12 sm:pb-32">
            <div className="mx-auto max-w-7xl px-6 lg:px-8">
              <div className="max-w-4xl mx-auto text-center">
                <div className="flex flex-col justify-center items-center">
                  <div className="flex items-center justify-center gap-2 text-sm/6 mb-4 py-1 px-4 rounded-full bg-gray-200/50 text-gray-800">
                    🎉 now open to everyone! 🎉
                  </div>
                  <h1 className="text-5xl font-semibold tracking-tight text-balance text-gray-900 sm:text-6xl">
                    The <span className="text-indigo-600">content engine </span> for
                    software companies
                  </h1>
                  <p className="mt-8 text-base text-pretty sm:text-xl/8 max-w-2xl">
                    <span className="opacity-60">Contentport helps technical teams </span>
                    <span className="opacity-100">
                      create, schedule & manage content
                    </span>{' '}
                    <span className="opacity-60">
                      at scale. Perfect for busy founders & content managers.
                    </span>
                  </p>

                  <div className="max-w-lg w-full mt-8 flex flex-col gap-4 items-center">
                    <div className="text-left w-full max-w-md sm:max-w-2xl space-y-3 sm:space-y-2 text-sm sm:text-base px-4 sm:px-0">
                      <div className="flex items-start gap-3 sm:gap-2 text-gray-500">
                        <span className="text-lg sm:text-base sm:mt-0">✅</span>
                        <p className="text-gray-800 leading-relaxed">
                          Turn ideas, company updates, or insights into content
                        </p>
                      </div>
                      <div className="flex items-start gap-3 sm:gap-2 text-gray-500">
                        <span className="text-lg sm:text-base sm:mt-0">✅</span>
                        <p className="text-gray-800 leading-relaxed">
                          Plan & schedule a week of content at once
                        </p>
                      </div>
                      <div className="flex items-start gap-3 sm:gap-2 text-gray-500">
                        <span className="text-lg sm:text-base sm:mt-0">✅</span>
                        <p className="text-gray-800 leading-relaxed">
                          Create beautiful visuals (no design skills needed)
                        </p>
                      </div>
                    </div>

                    <div className="flex mt-4 flex-col gap-2 max-w-sm w-full">
                      <DuolingoAuthButtonServer
                        className="w-full h-12 sm:px-8"
                        childrenVariants={{
                          fallback: 'Start Posting More →',
                        }}
                      />
                    </div>

                    <div className="mt-2 flex items-center justify-center gap-4">
                      <div className="flex -space-x-2">
                        <img
                          className="h-10 w-10 rounded-full ring-2 ring-white"
                          src="/images/user/ahmet_128.png"
                          alt="User testimonial"
                        />
                        <img
                          className="h-10 w-10 rounded-full ring-2 ring-white"
                          src="/images/user/chris_128.png"
                          alt="User testimonial"
                        />
                        <img
                          className="h-10 w-10 rounded-full ring-2 ring-white"
                          src="/images/user/justin_128.png"
                          alt="User testimonial"
                        />
                        <img
                          className="h-10 w-10 rounded-full ring-2 ring-white"
                          src="/images/user/rohit_128.png"
                          alt="User testimonial"
                        />
                        <img
                          className="h-10 w-10 rounded-full ring-2 ring-white"
                          src="/images/user/vladan_128.png"
                          alt="User testimonial"
                        />
                      </div>
                      <div className="flex flex-col items-start">
                        <div className="flex mb-1">
                          {[...Array(5)].map((_, i) => (
                            <svg
                              key={i}
                              className="size-6 text-yellow-400 -mx-px fill-current"
                              viewBox="0 0 20 20"
                            >
                              <path d="M9.049 2.927c.3-.921 1.603-.921 1.902 0l1.07 3.292a1 1 0 00.95.69h3.462c.969 0 1.371 1.24.588 1.81l-2.8 2.034a1 1 0 00-.364 1.118l1.07 3.292c.3.921-.755 1.688-1.54 1.118l-2.8-2.034a1 1 0 00-1.175 0l-2.8 2.034c-.784.57-1.838-.197-1.539-1.118l1.07-3.292a1 1 0 00-.364-1.118L2.98 8.72c-.783-.57-.38-1.81.588-1.81h3.461a1 1 0 00.951-.69l1.07-3.292z" />
                            </svg>
                          ))}
                        </div>
                        <p className="text-sm text-gray-600 ml-[4px]">
                          loved by 500+ founders
                        </p>
                      </div>
                    </div>
                  </div>
                </div>
              </div>
            </div>
          </div>
          <div
            aria-hidden="true"
            className="absolute inset-x-0 top-[calc(100%-13rem)] -z-10 transform-gpu overflow-hidden blur-3xl sm:top-[calc(100%-30rem)]"
          >
            <div
              style={{
                clipPath:
                  'polygon(74.1% 44.1%, 100% 61.6%, 97.5% 26.9%, 85.5% 0.1%, 80.7% 2%, 72.5% 32.5%, 60.2% 62.4%, 52.4% 68.1%, 47.5% 58.3%, 45.2% 34.5%, 27.5% 76.7%, 0.1% 64.9%, 17.9% 100%, 27.6% 76.8%, 76.1% 97.7%, 74.1% 44.1%)',
              }}
              className="relative left-[calc(50%+3rem)] aspect-1155/678 w-144.5 -translate-x-1/2 bg-linear-to-tr from-[#ff80b5] to-[#9089fc] opacity-30 sm:left-[calc(50%+36rem)] sm:w-288.75"
            />
          </div>
        </div>
      </section>

      <section className="bg-gray-50 py-24 sm:py-32">
        <div className="mx-auto max-w-7xl px-6 lg:px-8">
          <div className="mx-auto flex flex-col items-center max-w-3xl text-center mb-16">
            <h2 className="text-4xl text-balance font-semibold tracking-tight text-gray-900 sm:text-5xl mb-6">
              Great software doesn't sell itself.
            </h2>
            <p className="max-w-xl text-base text-pretty text-gray-500 sm:text-xl/8 text-center">
              A built-in AI assistant that helps you put your ideas into clear words
              people care about.
              {/* Contentport helps software teams turn ideas, updates, and insights into
              content that drives growth. */}
            </p>
          </div>

          <div className="relative flow-root">
            <img
              src="/images/demo.png"
              className="absolute -top-40 left-0 hidden xl:block"
            />
            <div className="relative flex items-center h-fit -m-2 rounded-xl bg-gray-900/5 p-2 ring-1 ring-gray-900/10 ring-inset lg:-m-4 lg:rounded-2xl lg:p-4 shadow-2xl">
              <MuxPlayer
                accentColor="#4f46e5"
                style={{ aspectRatio: 16 / 9 }}
                className="w-full h-full overflow-hidden rounded-lg lg:rounded-xl shadow-lg"
                poster="https://image.mux.com/uJIhiNKoX00cm01QlSvoG1y2C9VCo4WljsCvBwVljCwe00/thumbnail.png?time=80"
                playbackId="uJIhiNKoX00cm01QlSvoG1y2C9VCo4WljsCvBwVljCwe00"
                playsInline
              />
            </div>

            <Testimonials />
          </div>
        </div>
      </section>

      {/* <section className="bg-white py-24 sm:py-32">
        <div className="mx-auto max-w-7xl px-6 lg:px-8">
          <div className="mx-auto max-w-2xl text-center">
            <h2 className="text-4xl font-bold tracking-tight text-gray-900 sm:text-5xl">
              Everything you need to
              <br />
              <span className="text-indigo-600">dominate Twitter</span>
            </h2>
            <p className="mt-6 text-lg leading-8 text-gray-600 max-w-xl mx-auto">
              Contentport helps you create authentic content that grows your audience
              while saving time and improving engagement.
            </p>
          </div>

          <div className="mx-auto mt-16 max-w-6xl">
            <div className="grid grid-cols-1 gap-12 lg:grid-cols-3 lg:gap-8">
              <div className="text-center">
                <div className="mx-auto mb-8 flex h-48 w-full max-w-sm items-center justify-center rounded-2xl bg-white border border-gray-200 shadow-sm">
                  <div className="flex flex-col items-center space-y-4 p-8">
                    <div className="flex items-center space-x-2">
                      <div className="h-8 w-8 rounded-lg bg-blue-500"></div>
                      <div className="text-xl font-bold">AI</div>
                    </div>
                    <div className="flex items-center space-x-2">
                      <div className="h-6 w-6 rounded-full bg-red-500"></div>
                      <div className="h-6 w-6 rounded-full bg-yellow-500"></div>
                      <div className="h-6 w-6 rounded-full bg-green-500"></div>
                    </div>
                    <div className="text-sm text-gray-500">Voice Recognition</div>
                  </div>
                </div>
                <h3 className="text-xl font-semibold text-gray-900 mb-4">
                  Voice-powered writing
                </h3>
                <p className="text-gray-600 text-sm leading-relaxed max-w-xs mx-auto">
                  Speak naturally and watch your ideas transform into polished content
                  with advanced voice recognition.
                </p>
              </div>

              <div className="text-center">
                <div className="mx-auto mb-8 flex h-48 w-full max-w-sm items-center justify-center rounded-2xl bg-white border border-gray-200 shadow-sm">
                  <div className="flex flex-col items-center space-y-4 p-8">
                    <div className="rounded-lg bg-gray-900 px-4 py-2 text-white text-sm font-medium">
                      Create content
                    </div>
                    <div className="flex items-center space-x-1">
                      <div className="h-2 w-2 rounded-full bg-green-500"></div>
                      <div className="text-xs text-gray-500">Reply with AI</div>
                    </div>
                    <div className="flex space-x-1">
                      <div className="h-8 w-8 rounded bg-gray-200"></div>
                      <div className="h-8 w-8 rounded bg-gray-200"></div>
                      <div className="h-8 w-8 rounded bg-gray-200"></div>
                    </div>
                  </div>
                </div>
                <h3 className="text-xl font-semibold text-gray-900 mb-4">
                  Designed for simplicity
                </h3>
                <p className="text-gray-600 text-sm leading-relaxed max-w-xs mx-auto">
                  Create, manage, and refine content easily, even without technical
                  skills.
                </p>
              </div>

              <div className="text-center">
                <div className="mx-auto mb-8 flex h-48 w-full max-w-sm items-center justify-center rounded-2xl bg-white border border-gray-200 shadow-sm">
                  <div className="flex flex-col items-center space-y-4 p-8">
                    <div className="relative">
                      <div className="h-16 w-16 rounded-2xl bg-gradient-to-br from-pink-500 to-purple-600 flex items-center justify-center">
                        <svg
                          className="h-8 w-8 text-white"
                          fill="currentColor"
                          viewBox="0 0 20 20"
                        >
                          <path
                            fillRule="evenodd"
                            d="M5 9V7a5 5 0 0110 0v2a2 2 0 012 2v5a2 2 0 01-2 2H5a2 2 0 01-2-2v-5a2 2 0 012-2zm8-2v2H7V7a3 3 0 016 0z"
                            clipRule="evenodd"
                          />
                        </svg>
                      </div>
                    </div>
                    <div className="flex space-x-1">
                      {[...Array(8)].map((_, i) => (
                        <div key={i} className="h-1 w-1 rounded-full bg-gray-400"></div>
                      ))}
                    </div>
                  </div>
                </div>
                <h3 className="text-xl font-semibold text-gray-900 mb-4">
                  Engineered for security
                </h3>
                <p className="text-gray-600 text-sm leading-relaxed max-w-xs mx-auto">
                  Enjoy peace of mind with robust encryption and strict compliance
                  standards.
                </p>
              </div>
            </div>
          </div>
        </div>
      </section> */}
    </>
  )
}

export default Page<|MERGE_RESOLUTION|>--- conflicted
+++ resolved
@@ -1,33 +1,15 @@
-<<<<<<< HEAD
-import { Icons } from '@/components/icons'
-import GitHubStarButton from '@/components/ui/github-star-button'
-import { cn } from '@/lib/utils'
-import MuxPlayer from '@mux/mux-player-react'
-import { Menu } from 'lucide-react'
-import Link from 'next/link'
 import { Testimonials } from './_components/testimonials-lazy'
 import { DuolingoAuthButtonServer } from './_components/duolingo-auth-button-server'
-=======
-'use client'
-
 import MuxPlayer from '@mux/mux-player-react'
-import dynamic from 'next/dynamic'
-import Link from 'next/link'
-import Navbar from '@/components/navbar'
-import DuolingoButton from '@/components/ui/duolingo-button'
-
-const Testimonials = dynamic(
-  () => import('@/app/testimonials').then((mod) => ({ default: mod.Testimonials })),
-  { ssr: false },
-)
->>>>>>> 4d2b9445
+import { NavbarMobile } from './_components/navbar-mobile'
+import { NavbarDesktop } from './_components/navbar-desktop'
+import { Icons } from '@/components/icons'
 
 const Page = () => {
   return (
     <>
       <section className="bg-gray-100">
         <div className="relative max-w-7xl mx-auto">
-<<<<<<< HEAD
           <header className="absolute inset-x-0 top-0 z-50">
             <nav
               aria-label="Global"
@@ -39,35 +21,15 @@
                   <span className="font-medium">contentport</span>
                 </a>
               </div>
-              <div className="flex lg:hidden">
-                <button
-                  type="button"
-                  className="-m-2.5 inline-flex items-center justify-center rounded-md p-2.5 text-gray-700"
-                >
-                  <span className="sr-only">Open main menu</span>
-                  <Menu aria-hidden="true" className="size-6" />
-                </button>
-              </div>
-              <div className="hidden lg:flex gap-4 lg:flex-1 lg:justify-end">
-                <div className="flex gap-2 items-center">
-                  <GitHubStarButton
-                    className="whitespace-nowrap"
-                    repo="joschan21/contentport"
-                  />
-
-                  <DuolingoAuthButtonServer
-                    childrenVariants={{
-                      authenticated: 'Open Studio',
-                      fallback: 'Get Started',
-                    }}
-                  />
-                </div>
+
+              <div className="hidden md:flex">
+                <NavbarDesktop />
+              </div>
+              <div className="md:hidden">
+                <NavbarMobile />
               </div>
             </nav>
           </header>
-=======
-          <Navbar />
->>>>>>> 4d2b9445
         </div>
 
         <div className="relative isolate pt-14">
